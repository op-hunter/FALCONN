--- conflicted
+++ resolved
@@ -14,68 +14,6 @@
 /// The main namespace.
 ///
 namespace falconn {
-
-<<<<<<< HEAD
-=======
-///
-/// General traits class for point types. Only the template specializations
-/// below correspond to valid point types.
-///
-template<typename PointType>
-struct PointTypeTraits {
-  PointTypeTraits() {
-    static_assert(FalseStruct<PointType>::value,
-        "Point type not supported.");
-  }
- 
-  template<typename PT>
-  struct FalseStruct : std::false_type {};
-};
-
-
-///
-/// Type for dense points / vectors. The coordinate type can be either float
-/// or double (i.e., use DenseVector<float> or DenseVector<double>). In most
-/// cases, float (single precision) should be sufficient.
-///
-template<typename CoordinateType>
-using DenseVector = Eigen::Matrix<CoordinateType, Eigen::Dynamic, 1,
-                                  Eigen::ColMajor>;
-
-///
-/// Traits class for accessing the corresponding scalar type.
-///
-template<typename CoordinateType>
-struct PointTypeTraits<DenseVector<CoordinateType>> {
-  typedef CoordinateType ScalarType;
-};
-
-
-///
-/// Type for sparse points / vectors. The coordinate type can be either float
-/// or double (i.e., use SparseVector<float> or SparseVector<double>). In most
-/// cases, float (single precision) should be sufficient.
-///
-/// The elements of the vector must be sorted by the index (the first
-/// component of the pair).
-///
-/// Optionally, you can also change the type of the coordinate indices. This
-/// might be useful if you have indices that fit into an int16_t and you want
-/// to save memory.
-///
-template<typename CoordinateType, typename IndexType = int32_t>
-using SparseVector = std::vector<std::pair<IndexType, CoordinateType>>;
-
-///
-/// Traits class for accessing the corresponding scalar type.
-///
-template<typename CoordinateType, typename IndexT>
-struct PointTypeTraits<SparseVector<CoordinateType, IndexT>> {
-  typedef CoordinateType ScalarType;
-  typedef IndexT IndexType;
-};
-
->>>>>>> 39a3b325
 
 // An exception class for errors occuring in the wrapper classes. Errors from
 // the internal classes will throw other errors that also derive from
